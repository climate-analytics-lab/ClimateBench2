import argparse
import logging

import pandas as pd
import xarray as xr
import xesmf as xe

from constants import (
    ENSEMBLE_MEMBERS,
    HIST_END_DATE,
    HIST_START_DATE,
    SSP_END_DATE,
    SSP_EXPERIMENT,
    SSP_START_DATE,
)
from utils import DataFinder, MetricCalculation, SaveResults

logger = logging.getLogger(__name__)
logger.setLevel(logging.INFO)


def main(model, variable, adjustments, lat_min, lat_max, save_to_cloud, overwrite):
    logger.info(
        f"Processing model: {model}, variable: {variable}, adjustments: {adjustments}"
    )

    data_finder = DataFinder(model=model, variable=variable)

    logger.info("Reading model data")
    model_ds = data_finder.load_model_ds().sel(
        time=slice(HIST_START_DATE, SSP_END_DATE)
    )
    logger.info("Reading model cell area data")
    cell_var_name = "areacella" if variable != "tos" else "areacello"
    fx_ds = data_finder.load_cell_area_ds(cell_var_name)
    obs_ds = data_finder.load_obs_ds()

    logger.info("Regridding observations")
    # regrid obs data to the model grid
    regridder = xe.Regridder(
        obs_ds, model_ds[["lat", "lon"]], "bilinear", periodic=True
    )
    obs_rg_ds = regridder(obs_ds[variable], keep_attrs=True).to_dataset(name=variable)

    # set up metric calculation class
    metric_calculator = MetricCalculation(
        observations=obs_rg_ds[variable],
        model=model_ds[variable],
        weights=fx_ds,
<<<<<<< HEAD
=======
        lat_min=lat_min,
        lat_max=lat_max,
>>>>>>> 5b5a999d
    )
    # set up data save class
    save_results = SaveResults(variable=variable, experiment="RMSE")
    # if overwrite paramter is set, delete files in the save path
    if overwrite:
        logger.info(f"Deleting stale data in: {save_results.data_path}")
        save_results.overwrite(save_to_cloud=save_to_cloud)

    for adjustment in adjustments:
        logger.info(f"Calculating RMSE with adjustment: {adjustment}")
        data_label = "rmse" if adjustment == "none" else "rmse_" + adjustment
        logger.info("running zonal mean rmse")
        rmse_hist = metric_calculator.calculate_rmse(
            metric="zonal_mean",
            adjustment=adjustment,
            time_slice=slice(HIST_START_DATE, HIST_END_DATE),
        ).values.tolist()
        rmse_ssp245 = metric_calculator.calculate_rmse(
            metric="zonal_mean",
            adjustment=adjustment,
            time_slice=slice(SSP_START_DATE, SSP_END_DATE),
        ).values.tolist()
        result_df = pd.DataFrame(
            {
                "model": [model],
                "variable": [variable],
                "ensemble members": ["_".join(ENSEMBLE_MEMBERS)],
                "metric": [data_label],
                "historical": [rmse_hist],
                SSP_EXPERIMENT: [rmse_ssp245],
            }
        )
        logger.info("running temporal rmse")
        rmse_hist_map = metric_calculator.calculate_rmse(
            metric="temporal",
            adjustment=adjustment,
            time_slice=slice(HIST_START_DATE, HIST_END_DATE),
        )
        rmse_ssp245_map = metric_calculator.calculate_rmse(
            metric="temporal",
            adjustment=adjustment,
            time_slice=slice(SSP_START_DATE, SSP_END_DATE),
        )
        rmse_map = xr.concat(
            [
                rmse_hist_map.expand_dims(
                    {"time_slice": [f"{HIST_START_DATE}_{HIST_END_DATE}"]}
                ),
                rmse_ssp245_map.expand_dims(
                    {"time_slice": [f"{SSP_START_DATE}_{SSP_END_DATE}"]}
                ),
            ],
            dim="time_slice",
        ).to_dataset(name=data_label)
        logger.info("running spatial rmse")
        rmse_time_series = metric_calculator.calculate_rmse(
            metric="spatial",
            adjustment=adjustment,
            time_slice=slice(HIST_START_DATE, SSP_END_DATE),
        ).to_dataset(name=data_label)

        # save data
        logger.info("saving data")
        save_results.save_csv(
            result_df, f"zonal_mean_rmse_{lat_min}_{lat_max}_results.csv", save_to_cloud
        )
        save_results.save_zarr(
            ds=rmse_map,
            file_name=f"{model}_temporal_rmse_results.zarr",
            save_to_cloud=save_to_cloud,
        )
        save_results.save_zarr(
            ds=rmse_time_series,
            file_name=f"{model}_spatial_{lat_min}_{lat_max}_rmse_results.zarr",
            save_to_cloud=save_to_cloud,
        )


if __name__ == "__main__":
    parser = argparse.ArgumentParser(
        description="Data processing for model benchmarking"
    )
    parser.add_argument(
        "--model",
        help="Input value for the main function",
    )
    parser.add_argument(
        "--variable",
        help="Input value for the main function",
        choices=["tas", "pr", "clt", "tos", "od550aer"],
    )
    parser.add_argument(
        "--adjustments",
        required=True,
        nargs="+",
        choices=["none", "bias_adjusted", "anomaly"],
        help="Global RMSE metric to calculate.",
    )
    parser.add_argument(
        "--lat_min",
        default=-90,
        help="minimum latitude for zonal slice. must be less than lat max but greater than -90",
    )
    parser.add_argument(
        "--lat_max",
        default=90,
        help="maximum latitude for zonal slice. must be greater than lat min but less than 90",
    )
    parser.add_argument(
        "--save_to_cloud",
        action="store_true",
        default=False,
        help="Save data on google cloud if passed, if not passsed saved locally",
    )
    parser.add_argument(
        "--overwrite",
        action="store_true",
        default=False,
        help="Deletes any previously saved data at the save path.",
    )
    args = parser.parse_args()

    main(
        model=args.model,
        variable=args.variable,
        adjustments=args.adjustments,
        lat_min=args.lat_min,
        lat_max=args.lat_max,
        save_to_cloud=args.save_to_cloud,
        overwrite=args.overwrite,
    )<|MERGE_RESOLUTION|>--- conflicted
+++ resolved
@@ -47,11 +47,8 @@
         observations=obs_rg_ds[variable],
         model=model_ds[variable],
         weights=fx_ds,
-<<<<<<< HEAD
-=======
         lat_min=lat_min,
         lat_max=lat_max,
->>>>>>> 5b5a999d
     )
     # set up data save class
     save_results = SaveResults(variable=variable, experiment="RMSE")
