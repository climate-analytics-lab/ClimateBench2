import glob
import io
import logging
import os
import shutil
from csv import writer

import dask.array as da
import numpy as np
import pandas as pd
import xarray as xr
import xskillscore as xs
from google.cloud import storage
from pyesgf.search import SearchConnection

from constants import (
    CMIP6_MODEL_INSTITUTIONS,
    ENSEMBLE_MEMBERS,
    HIST_END_DATE,
    HIST_START_DATE,
    OBSERVATION_DATA_PATHS,
    SSP_END_DATE,
    SSP_START_DATE,
    VARIABLE_FREQUENCY_GROUP,
)

logger = logging.getLogger(__name__)


def standardize_dims(ds: xr.Dataset, reset_coorinates: bool = False) -> xr.Dataset:
    """Fixes common problems with xarray datasets

    Args:
        ds (xr.Dataset): Dataset with spatial and temporal dimensions
        reset_coordinates (bool): Reset coordinates to regular grid. Default is False.

    Returns:
        xr.Dataset: Normalized dataset
    """
    # Rename dims if needed
    # first rename lat/lon
    rename_lat_lon = {}
    if ("latitude" in ds.dims) or ("latitude" in ds.variables):
        rename_lat_lon["latitude"] = "lat"
    if ("longitude" in ds.dims) or ("longitude" in ds.variables):
        rename_lat_lon["longitude"] = "lon"
    if ("Latitude" in ds.dims) or ("Latitude" in ds.variables):
        rename_lat_lon["Latitude"] = "lat"
    if ("Longitude" in ds.dims) or ("Longitude" in ds.variables):
        rename_lat_lon["Longitude"] = "lon"
    if ("nav_lat" in ds.dims) or ("nav_lat" in ds.variables):
        rename_lat_lon["nav_lat"] = "lat"
    if ("nav_lon" in ds.dims) or ("nav_lon" in ds.variables):
        rename_lat_lon["nav_lon"] = "lon"
    if rename_lat_lon:
        ds = ds.rename(rename_lat_lon)
    # atp, lat and lon should be dimensions if regular grid, or coordinates if curvlinear grid
    rename_dims = {}
    if "nlon" in ds.dims:
        rename_dims["nlon"] = "i"
    if "nlat" in ds.dims:
        rename_dims["nlat"] = "j"
    if "x" in ds.dims:
        rename_dims["x"] = "i" if "lon" in ds.variables else "lon"
    if "y" in ds.dims:
        rename_dims["y"] = "j" if "lat" in ds.variables else "lat"
    if "datetime" in ds.dims:
        rename_dims["datetime"] = "time"
    if rename_dims:
        ds = ds.rename(rename_dims)

    # fix time
    if "time" in ds.dims:
        ds["time"] = pd.to_datetime(ds["time"].dt.strftime("%Y-%m-01"))
        ds = ds.sortby("time")  # make sure its in the right order before slicing

    # only if rectilinear grid (tos is curvelinear grid)
    if (len(ds["lat"].dims) == 1) and (len(ds["lon"].dims) == 1):
        # Shift longitudes
        ds = ds.assign_coords(lon=(ds.lon % 360))
        ds = ds.sortby("lon")

        ds = ds.sortby("lat")

        if reset_coorinates:
            # fix coordinates
            lat_len = len(ds.lat)
            lon_len = len(ds.lon)
            lat_res = 180 / lat_len
            lon_res = 360 / lon_len
            lats = np.arange(-90 + lat_res / 2, 90, lat_res)
            lons = np.arange(lon_res / 2, 360, lon_res)
            ds = ds.assign_coords({"lat": lats, "lon": lons})

    else:
        # check that lat is increaseing
        sample_idx = 1
        test_lats = ds["lat"].isel(i=sample_idx)
        if test_lats[0] > test_lats[-1]:
            ds = ds.assign_coords(j=ds["j"][::-1])
            ds = ds.sortby("j")
        test_lons = ds["lon"].isel(j=sample_idx)

        # and that lon is 0 - 360
        ds["lon"] = ds["lon"] % 360
        if test_lons["lon"][0] != 0:
            # for sorting purposes
            ds = ds.assign_coords(i=test_lons["lon"].values)
            ds = ds.sortby("i")
            # reset to int array
            ds = ds.assign_coords(i=np.arange(len(test_lons["lon"].values)))

    return ds


def build_zarr_store(var_name: str, dims_dict: dict, attributes: dict, store_path: str):
    """Build the template for the zarr file that will be populated with data later on

    Args:
        var_name (str): Name of variable to save data as
        dims_dict (dict): dictionairy with dimesion names as keys and dimension values as items
        attributes (dict): dataset attribures
        store_path (str): where to save data
    """
    array_size = []
    chunk_size = []
    for key, item in dims_dict.items():
        array_size.append(len(item))
        chunk_size.append(1) if key == "time" else chunk_size.append(-1)
    data = da.zeros(array_size, chunks=(chunk_size))
    # Build dataset
    ds = xr.Dataset(
        data_vars={var_name: (dims_dict.keys(), data)},
        coords=dims_dict,
    )
    ds.attrs = attributes
    ds.to_zarr(
        store_path, compute=False, mode="w", consolidated=True
    )  # save template, will write each model to its region slice


def search_gcs(filters: dict, drop_older_versions: bool) -> pd.DataFrame:
    """Look for files in the public cmip6 google cloud bucket. Uses csv of data info to find path instead of a glob. Since files are saved as zarr, glob would return too many.
    Broken out from DataFinder class to make the gcs search more customizable for model variable data vs model cell area data.

    Args:
        filters (dict): Dict with columns as keys and filter values as items
        drop_older_versions (bool): drop duplicate entries, keeping the newer version

    Returns:
        pd.DataFrame: datasets matching filters on google cloud
    """
    df = pd.read_csv("https://cmip6.storage.googleapis.com/pangeo-cmip6.csv")
    for column, value in filters.items():
        df = df[df[column] == value]

    if drop_older_versions:
        df["version_date"] = pd.to_datetime(df["version"], format="%Y%m%d")
        df = (
            df.sort_values("version_date", ascending=False)
            .drop_duplicates(
                [
                    "activity_id",
                    "institution_id",
                    "source_id",
                    "experiment_id",
                    "member_id",
                    "table_id",
                    "variable_id",
                    "grid_label",
                ]
            )
            .drop(columns=["version_date"])
        )
    elif len(df) == 0:
        logger.warning("No results found on GCS.")
        return None

    return df


class DataFinder:
    """The DataFinder class locates observational and model based on the variable and model passed.
    The model data returned is the ensemble mean of the historical and ssp experiments, concatenated together.
    The ensemble members and ssp experiment can be set in the constants file.
    The class can also find the model cell area data based on variable passed.
    """
<<<<<<< HEAD

    def __init__(self, model: str, variable: str):
        """Initialize DataFinder class.

=======

    def __init__(self, model: str, variable: str):
        """Initialize DataFinder class.

>>>>>>> 5b5a999d
        Args:
            model (str): Climate model of interest
            variable (str): Short name of climate variable
        """
        self.model = model
        self.variable = variable
        self.org = CMIP6_MODEL_INSTITUTIONS[self.model]
        self.frequency = VARIABLE_FREQUENCY_GROUP[self.variable]
        self.obs_data_path_local = OBSERVATION_DATA_PATHS[self.variable]["local"]
        self.obs_data_path_cloud = OBSERVATION_DATA_PATHS[self.variable]["cloud"]
        self.grid = None

    def check_local_files(
        self,
        mip: str,
        experiment: str,
        ensemble: str,
    ) -> list[str]:
        """Find local file paths of climate model data. This is only relevant if using ESMValTool.

        Args:
            mip (str): ScenarioMIP or CMIP
            experiment (str): historical or ssp245
            ensemble (str): ensemble id rXiXpXfX

        Returns:
            list[str]: list of local file paths
        """
        local_data_path = f"{os.environ['HOME']}/climate_data/CMIP6/{mip}/{self.org}/{self.model}/{experiment}/{ensemble}/{self.frequency}/{self.variable}/*/*/*"
        local_files = glob.glob(local_data_path)
        self.local_files = local_files
        return local_files

    def check_gcs_files(self, mip: str, experiment: str, ensemble: str) -> str:
<<<<<<< HEAD
        """Look for files in the public cmip6 google cloud bucket. Uses csv of data info to find path instead of a glob. Since files are saved as zarr, glob would return too many.
=======
        """Look for files in the public cmip6 google cloud bucket. Customize search keys for variable data vs cell area data.
        Sets the type of grid being used (gn for native grid, this is best), and returns the cloud storage path string ex: gs://path/to/data
>>>>>>> 5b5a999d

        Args:
            mip (str): ScenarioMIP or CMIP
            experiment (str): historical or ssp245
            ensemble (str): ensemble id rXiXpXfX

        Returns:
            str: cloud storage file path
        """
<<<<<<< HEAD
        df = pd.read_csv("https://cmip6.storage.googleapis.com/pangeo-cmip6.csv")
        df = df[
            (df["member_id"] == ensemble)
            & (df["activity_id"] == mip)
            & (df["experiment_id"] == experiment)
            & (df["variable_id"] == self.variable)
            & (df["table_id"] == self.frequency)
            & (df["institution_id"] == self.org)
            & (df["source_id"] == self.model)
        ]
        if len(df) > 1:
            # potentially two versions, so take the newer one
            df["version_date"] = pd.to_datetime(df["version"], format="%Y%m%d")
            df = (
                df.sort_values("version_date", ascending=False)
                .drop_duplicates(
                    [
                        "activity_id",
                        "institution_id",
                        "source_id",
                        "experiment_id",
                        "member_id",
                        "table_id",
                        "variable_id",
                        "grid_label",
                    ]
                )
                .drop(columns=["version_date"])
            )
        elif len(df) == 0:
            logger.warning("No results found on GCS.")
            return None
=======
        search_keys = {
            "source_id": self.model,
            "table_id": self.frequency,
            "variable_id": self.variable,
            "member_id": ensemble,
            "activity_id": mip,
            "experiment_id": experiment,
        }
        if self.grid:
            search_keys["grid_label"] = self.grid

        gcs_files = search_gcs(filters=search_keys, drop_older_versions=True)

        if (len(gcs_files) == 0) and ("area" in self.variable):
            search_keys.pop("member_id")
            search_keys.pop("activity_id")
            search_keys.pop("experiment_id")

            gcs_files = search_gcs(filters=search_keys, drop_older_versions=True)

        if self.grid is None:
            if "gn" in gcs_files["grid_label"].unique():
                self.grid = "gn"
            else:
                self.grid = gcs_files["grid_label"].values[0]
>>>>>>> 5b5a999d

        gcs_files = gcs_files[gcs_files["grid_label"] == self.grid]

        return gcs_files["zstore"].values[0]

    def check_esgf_files(
        self,
        experiment: str,
        ensemble: str,
        data_node="esgf-data1.llnl.gov",
    ) -> list[str]:
        """Check the ESGF llnl node for data. This is a slower process than the google cloud search and will return multiple netcdf paths. Should be used as last resort if data can not be found on the cloud.

        Args:
            experiment (str): historical or ssp245
            ensemble (str): ensemble id rXiXpXfX
            data_node (str, optional): Node to search for data on. Sometimes a node is down, in which case you should try another one. Defaults to "esgf-data1.llnl.gov".

        Returns:
            list[str]: netcdf paths for accessing data
        """
        conn = SearchConnection("https://esgf-data.dkrz.de/esg-search", distrib=True)
        ctx = conn.new_context(
            project="CMIP6",
            source_id=self.model,
            experiment_id=experiment,
            variable=self.variable,
            variant_label=ensemble,
            frequency=self.frequency[-3:],  # fx for area, mon for variables
            data_node=data_node,
        )
        results = ctx.search()

        if len(results) < 1:
            logger.warning(
                f"No results found on ESGF node {data_node}. Try another node."
            )
            return None

        elif len(results) > 1:
            logger.warning(
                f"{len(results)} results returned. Please filter more (e.g. grid, version)."
            )
            return None

        else:
            file_url_list = []
            files = results[0].file_context().search()
            for file in files:
                file_url_list.append(file.opendap_url)
            df = pd.DataFrame(file_url_list, columns=["file_url"])
            if self.frequency != "fx":
                df["file_start_year"] = (
                    df["file_url"].str.split("_", expand=True)[7].str[:4].astype(int)
                )
                df["file_end_year"] = (
                    df["file_url"].str.split("_", expand=True)[7].str[7:11].astype(int)
                )
                if experiment == "historical":
                    df = df[df["file_end_year"] > 2005]
                else:
                    df = df[df["file_start_year"] < 2025]
            return df["file_url"].tolist()

    def read_data(self, mip: str, experiment: str, ensemble: str) -> xr.Dataset:
        """First check local files, then check google cloud storage, then check ESGF. For reading CMIP6 data.

        Args:
            mip (str): ScenarioMIP or CMIP
            experiment (str): historical or ssp245
            ensemble (str): ensemble id rXiXpXfX

        Raises:
            ValueError: Can't find data

        Returns:
            xr.Dataset: Climate model data for single experiment/ensemble
        """
        local_file_path = self.check_local_files(mip, experiment, ensemble)
        if not local_file_path:
            gcs_file_path = self.check_gcs_files(mip, experiment, ensemble)
            if not gcs_file_path:
                esgf_file_path = self.check_esgf_files(experiment, ensemble)
                if not esgf_file_path:
                    raise ValueError(
                        f"can't find data for {mip}, {self.org}, {self.model}, {experiment}, {ensemble}, {self.frequency}, {self.variable}"
                    )
                else:
                    # read data from esgf
                    ds_list = []
                    for file in esgf_file_path:
                        ds_list.append(xr.open_dataset(file))
                    ds = xr.concat(ds_list)
            else:
                # read from google storage
                # gcs should only return one path since zarr, not folder of netCDFs
                ds = xr.open_zarr(gcs_file_path, chunks={})
        else:
            # read from local
            ds = xr.open_mfdataset(local_file_path)

        return ds

    def load_ensemble_mean(self, mip: str, experiment: str) -> xr.Dataset:
        """Finds data for all ensemble members and returns the mean. Ensemble members based on constant.

        Args:
            mip (str): ScenarioMIP or CMIP
            experiment (str): historical or ssp245

        Returns:
            xr.Dataset: Ensemble mean of climate model data
        """
        ensemble_ds_list = []
        for ensemble in ENSEMBLE_MEMBERS:
            ds = self.read_data(
                mip=mip,
                experiment=experiment,
                ensemble=ensemble,
            )
            ds = ds.drop_vars(
                ["lat_bnds", "lon_bnds", "time_bnds", "height", "wavelength"],
                errors="ignore",
            )
            ds.expand_dims({"ensemble": [ensemble]})
            ensemble_ds_list.append(ds)
        return xr.concat(
            ensemble_ds_list, dim="ensemble", combine_attrs="override"
        ).mean(dim="ensemble")

    def load_model_ds(self) -> xr.Dataset:
        """Loads ensemble mean of historical and projected (ssp245) climate model data. Combines into one dataset and passes through standardizer function. Returned data should have "lat" "lon" and "time" dimensions that are sorted in ascending order. Lon values are from 0-360 and time is monthly on the first of the month.

        Returns:
            xr.Dataset: Analysis ready climate model data. Ensemble mean combination of historical and projected datasets.
        """
        historical_ens_mean = self.load_ensemble_mean(
            mip="CMIP",
            experiment="historical",
<<<<<<< HEAD
        ).sel(time=slice(HIST_START_DATE,HIST_END_DATE)) # sometimes historical period goes beyond 2015
        ssp_ens_mean = self.load_ensemble_mean(
            mip="ScenarioMIP",
            experiment="ssp245",
        ).sel(time=slice(SSP_START_DATE,SSP_END_DATE))
        model_ds = xr.concat([historical_ens_mean, ssp_ens_mean], dim="time")
=======
        ).sel(
            time=slice(HIST_START_DATE, HIST_END_DATE)
        )  # sometimes historical period goes beyond 2015
        ssp_ens_mean = self.load_ensemble_mean(
            mip="ScenarioMIP",
            experiment="ssp245",
        ).sel(time=slice(SSP_START_DATE, SSP_END_DATE))
        model_ds = xr.concat(
            [historical_ens_mean, ssp_ens_mean],
            dim="time",
            coords="minimal",
            compat="override",
        )
>>>>>>> 5b5a999d
        return standardize_dims(model_ds)

    def load_cell_area_ds(self, cell_var_name: str) -> xr.DataArray:
        """Reads model cell area data. fx if atmospheric variable, Ofx if ocean variable. If data not found, prints warning and returns none. Can use cos(lat) as proxy for cell area. Passed through standardizer function to make sure dims are named correctly.

        Args:
            cell_var_name (str): areacella or areacello

        Returns:
            xr.DataArray: Dataarray of cell area data if available, else returns None
        """
        # patch for now
        old_var_name = self.variable
        old_freq_name = self.frequency
        self.variable = cell_var_name
        self.frequency = "Ofx" if cell_var_name == "areacello" else "fx"
        try:
            fx_ds = self.read_data(
                mip="CMIP",
                experiment="historical",
                ensemble=ENSEMBLE_MEMBERS[0],
            )
            # fill value issue with areacello data
            if "_FillValue" in fx_ds[cell_var_name].encoding:
                fill_val = fx_ds[cell_var_name].encoding["_FillValue"]
                fx_ds = fx_ds.where(fx_ds[cell_var_name] <= fill_val)

            self.variable = old_var_name
            self.frequency = old_freq_name
            return standardize_dims(fx_ds)[cell_var_name]
        except:
            self.variable = old_var_name
            self.frequency = old_freq_name
            logger.warning(
                "No areacella/o data found. Using cos(lat) for cell weights."
            )
            return None

    def load_obs_ds(self) -> xr.Dataset:
        """Reads observational data from climatebench google cloud bucket. passes data through standardizer function.

        Returns:
            xr.Dataset: Observational dataset
        """
<<<<<<< HEAD
        return standardize_dims(xr.open_zarr(self.obs_data_path))
=======
        if os.path.isdir(self.obs_data_path_local):
            logger.info(
                f"reading observations from local store: {self.obs_data_path_local}"
            )
            return standardize_dims(xr.open_zarr(self.obs_data_path_local))
        else:
            logger.info(
                f"reading observations from cloud store: {self.obs_data_path_cloud}"
            )
            return standardize_dims(xr.open_zarr(self.obs_data_path_cloud))
>>>>>>> 5b5a999d


# little helper functions
def anomaly(ds):
    ds_anom = ds.groupby("time.month") - ds.groupby("time.month").mean("time")
    return ds_anom.drop("month")


def bias_adjustment(model, obs):
    adjustment = model.mean(dim="time") - obs.mean(dim="time")
    return model - adjustment


class MetricCalculation:
    """The MetricCalculation class is for benchmarking climate model data against observations. It takes in model, observations, and weights datasets.
    The weights dataset should be the cell area, so if one is not provided a proxy will be created by taking the cosine of latitude.
    For now, there is an RMSE calculation option, with none, bias adjustment, and anomaly adjustment options.

    """

    def __init__(
<<<<<<< HEAD
        self, observations: xr.Dataset, model: xr.Dataset, weights: xr.DataArray = None
=======
        self,
        observations: xr.Dataset,
        model: xr.Dataset,
        weights: xr.DataArray = None,
        lat_min: int = -90,
        lat_max: int = 90,
>>>>>>> 5b5a999d
    ):
        """Initialize MetricCalculation class. If weights dataarray not passed, a proxy weights dataset will be created.

        Args:
            observations (xr.Dataset): Climate data observations
            model (xr.Dataset): Climate model data (historical and projected data)
            weights (xr.DataArray, optional): weights corresponding to grid cell area. Defaults to None.
<<<<<<< HEAD
=======
            lat_min (int): minimum latitude
            lat_max (int): maximum latitude
>>>>>>> 5b5a999d
        """
        self.obs = observations
        self.model = model
        self.lat_min = lat_min
        self.lat_max = lat_max
        # you can pass in the weights if the areacella or areacello data exists,
        # if not just us the cos of lat, which is proportional to cell area for a regular grid
        if weights is None:
            # need to turn this into a full xarray ds to match areacella/areacello
            weights = np.cos(np.deg2rad(self.model.lat))
            weights = weights.expand_dims({"lon": self.model.lon})
            weights.name = "weights"
            self.weights = weights
        else:
            # check that dims match model
            if ~weights.lat.equals(self.model.lat):
                weights["lat"] = self.model["lat"]
            if ~weights.lon.equals(self.model.lon):
                weights["lon"] = self.model["lon"]
            self.weights = weights

        # setting weights outside bounds to na, this will set their weight to 0 and therefore not includ in calculations
        self.weights = self.weights.where(self.weights.lat > lat_min)
        self.weights = self.weights.where(self.weights.lat < lat_max)

<<<<<<< HEAD
    # only want to recalculate if new lat min or lat max set
    def set_spatial_bounds(self, lat_min: int, lat_max: int) -> xr.Dataset:
        """Sets weights outside latitude bounds to nan

        Args:
            lat_min (int): minimum latitude
            lat_max (int): maximum latitude

        Returns:
            xr.Dataset: Weights dataset with data outside bounds set to nan
        """
        weights_slice = self.weights
        # using .where instead of .sel to work with rectilinear and curvlinear grids
        weights_slice = weights_slice.where(weights_slice.lat > lat_min)
        weights_slice = weights_slice.where(weights_slice.lat < lat_max)

        return weights_slice

    def zonal_mean(self, zonal_weights: xr.Dataset):
        """Calculates zonal mean of model and observational datasets, weighted by the provided weights dataset

        Args:
            zonal_weights (xr.Dataset): grid cell area weights to be applied to zonal mean calc.
=======
        self.model_zonal_mean = None
        self.obs_zonal_mean = None

        self.spatial_dims = [x for x in self.model.dims if x != "time"]

    def zonal_mean(self, ds: xr.Dataset):
        """Calculates zonal mean of model and observational datasets, weighted by the provided weights dataset

        Args:
            ds (xr.Dataset): observations or model dataset to weight by cell area weights
>>>>>>> 5b5a999d

        Returns:
            xr.Dataset: zonal mean of model dataset
            xr.Dataset: zonal mean of observations dataset
        """
<<<<<<< HEAD
        model_zonal_mean = self.model.weighted(zonal_weights.fillna(0)).mean(
            dim=self.spatial_dims, keep_attrs=True
        )
        obs_zonal_mean = self.obs.weighted(zonal_weights.fillna(0)).mean(
            dim=self.spatial_dims, keep_attrs=True
        )
        return model_zonal_mean, obs_zonal_mean
=======
        weighted_ds = ds.weighted(self.weights.fillna(0)).mean(
            dim=self.spatial_dims, keep_attrs=True
        )
        return weighted_ds
>>>>>>> 5b5a999d

    def calculate_rmse(
        self,
        metric: str,
        adjustment: str,
        time_slice: slice(str, str),
<<<<<<< HEAD
        lat_min: int = None,
        lat_max: int = None,
=======
>>>>>>> 5b5a999d
    ) -> xr.DataArray:
        """Calculates RMSE based on metric and adjustment provided. If lat bounds provided, zonal mean and spatial RMSE calculations will use adjusted weights.

        Args:
            metric (str): Type of RMSE to calculate (zonal mean, temporal, or spatial)
            adjustment (str): adjustment to apply to data before RMSE calculation (bias adjustment or anomaly)
            time_slice (slice): time period to calculate RMSE over
<<<<<<< HEAD
            lat_min (int, optional): Minimum latitude for spatial weights. Defaults to None.
            lat_max (int, optional): Maximum latitude for spatial weights. Defaults to None.
=======
>>>>>>> 5b5a999d

        Raises:
            ValueError: If metric provided is not supported

        Returns:
            xr.DataArray: Resulting RMSE calculation. Dimensions vary based on metric provided.
        """
        logger.info(
            f"calculating {metric} for time: {time_slice}, adjustment: {adjustment}"
        )

        if lat_min or lat_max:
            zonal_weights = self.set_spatial_bounds(lat_min=lat_min, lat_max=lat_max)
        else:
            zonal_weights = self.weights

        if metric == "zonal_mean":
<<<<<<< HEAD
            model_rmse_data, obs_rmse_data = self.zonal_mean(zonal_weights)
=======
            if self.model_zonal_mean is None:
                self.model_zonal_mean = self.zonal_mean(self.model)
            if self.obs_zonal_mean is None:
                self.obs_zonal_mean = self.zonal_mean(self.obs)
            model_rmse_data = self.model_zonal_mean
            obs_rmse_data = self.obs_zonal_mean
>>>>>>> 5b5a999d
            weights = None
            dims = ["time"]

        elif metric == "spatial":
            model_rmse_data = self.model
            obs_rmse_data = self.obs
<<<<<<< HEAD
            weights = zonal_weights
=======
            weights = self.weights
>>>>>>> 5b5a999d
            dims = self.spatial_dims

        elif metric == "temporal":
            model_rmse_data = self.model
            obs_rmse_data = self.obs
            weights = None
            dims = ["time"]

        else:
            raise ValueError(f"Metric not supported: {metric}")

        if adjustment == "bias_adjusted":
            model_rmse_data = bias_adjustment(model=model_rmse_data, obs=obs_rmse_data)

        if adjustment == "anomaly":
            model_rmse_data = anomaly(ds=model_rmse_data)
            obs_rmse_data = anomaly(ds=obs_rmse_data)
<<<<<<< HEAD
=======

>>>>>>> 5b5a999d
        return xs.rmse(
            a=model_rmse_data.sel(time=time_slice).chunk({"time": -1}),
            b=obs_rmse_data.sel(time=time_slice).chunk({"time": -1}),
            weights=weights,
            skipna=True,
            keep_attrs=True,
            dim=dims,
        )


class SaveResults:
    """The SaveResults class is for saving outputs from the benchmarking pipeline in an organized mannor.
    The path is determined by the variable and "experiment" (for now, RMSE) but you can specify the specific file name.
    Options for saving data as csv and zarr.
    """
<<<<<<< HEAD

    def __init__(self, variable: str, experiment: str):
        """Initialize SaveResults class, sets local and cloud paths

=======

    def __init__(self, variable: str, experiment: str):
        """Initialize SaveResults class, sets local and cloud paths

>>>>>>> 5b5a999d
        Args:
            variable (str): Variable short name
            experiment (str): Set of metric experiments.
        """
        self.variable = variable
        self.experiment = experiment

        self.storage_client = storage.Client(project="JCM and Benchmarking")
        self.bucket_name = "climatebench"
        self.bucket = self.storage_client.bucket(self.bucket_name)
        self.gcs_prefix = f"gs://{self.bucket_name}/"
        self.data_path = f"results/{self.experiment}/{self.variable}/"

    def save_csv(
        self, result_df: pd.DataFrame, file_name: str, save_to_cloud: bool = False
    ):
        """Save tabular data locally or to google cloud

        Args:
            result_df (pd.DataFrame): Dataframe to save
            file_name (str): name of file to save results in. Path determined by class
            save_to_cloud (bool): Save to cloud if passed. Default is False.
        """
        file_path = self.data_path + file_name
        if save_to_cloud:
            full_gcs_path = self.gcs_prefix + file_path
            blob = storage.Blob(bucket=self.bucket, name=file_path)
            # if file already exists
            if blob.exists(self.storage_client):
                # download existing content
                existing_data = blob.download_as_text()
                output = io.StringIO(existing_data)

                # Append the new row
                output.seek(0, io.SEEK_END)
                writer_object = writer(output)
                writer_object.writerow(result_df.values.flatten().tolist())

                # Upload the updated content
                output.seek(0)
                blob.upload_from_string(output.getvalue(), content_type="text/csv")
            else:
                result_df.to_csv(full_gcs_path, index=False)
            logger.info(f"Results saved to cloud: {full_gcs_path}")
        else:
            if os.path.isfile(file_path):
                with open(file_path, "a") as f_object:
                    writer_object = writer(f_object)
                    writer_object.writerow(result_df.values.flatten().tolist())
                    f_object.close()
            else:
                if not os.path.exists(self.data_path):
                    os.makedirs(self.data_path)
                result_df.to_csv(file_path, index=False)

            logger.info(f"Results saved locally: {file_path}")

    def save_zarr(self, ds: xr.Dataset, file_name: str, save_to_cloud: bool = False):
        """Save dimentional data locally or to google cloud

        Args:
            ds (xr.Dataset): Dataset to save
            file_name (str): name of file to save results in. Path determined by class
            save_to_cloud (bool): Save to cloud if passed. Default is False.
        """
        for var in list(ds.data_vars) + list(ds.coords):
            ds[var].encoding = {}
        # file name should be org_model_....
        file_path = self.data_path + file_name
        if save_to_cloud:
            file_path = self.gcs_prefix + file_path
        chunks = {}
        for dim in ds.dims:
            chunks[dim] = -1
        ds = ds.chunk(chunks)
        # save
        ds.to_zarr(file_path, mode="a")
        logger.info(f"data saved: {file_path}")

    def overwrite(self, save_to_cloud: bool = False):
        """Delete all data at the path created by the class

        Args:
            save_to_cloud (bool, optional): If passed, delete data saved on the cloud. Defaults to False.
        """
        if save_to_cloud:
            # remove google cloud files
            blobs = self.bucket.list_blobs(prefix=self.data_path)
            for blob in blobs:
                blob.delete()
                print(f"Blob {blob.name} deleted.")
        else:
            # remove local files
            local_files = glob.glob(self.data_path + "*")
            for file in local_files:
                logger.info(f"deleting file: {file}")
                if file[-4:] == "zarr":
                    shutil.rmtree(file)
                else:
                    os.remove(file)<|MERGE_RESOLUTION|>--- conflicted
+++ resolved
@@ -185,17 +185,10 @@
     The ensemble members and ssp experiment can be set in the constants file.
     The class can also find the model cell area data based on variable passed.
     """
-<<<<<<< HEAD
 
     def __init__(self, model: str, variable: str):
         """Initialize DataFinder class.
 
-=======
-
-    def __init__(self, model: str, variable: str):
-        """Initialize DataFinder class.
-
->>>>>>> 5b5a999d
         Args:
             model (str): Climate model of interest
             variable (str): Short name of climate variable
@@ -230,12 +223,8 @@
         return local_files
 
     def check_gcs_files(self, mip: str, experiment: str, ensemble: str) -> str:
-<<<<<<< HEAD
-        """Look for files in the public cmip6 google cloud bucket. Uses csv of data info to find path instead of a glob. Since files are saved as zarr, glob would return too many.
-=======
         """Look for files in the public cmip6 google cloud bucket. Customize search keys for variable data vs cell area data.
         Sets the type of grid being used (gn for native grid, this is best), and returns the cloud storage path string ex: gs://path/to/data
->>>>>>> 5b5a999d
 
         Args:
             mip (str): ScenarioMIP or CMIP
@@ -245,40 +234,6 @@
         Returns:
             str: cloud storage file path
         """
-<<<<<<< HEAD
-        df = pd.read_csv("https://cmip6.storage.googleapis.com/pangeo-cmip6.csv")
-        df = df[
-            (df["member_id"] == ensemble)
-            & (df["activity_id"] == mip)
-            & (df["experiment_id"] == experiment)
-            & (df["variable_id"] == self.variable)
-            & (df["table_id"] == self.frequency)
-            & (df["institution_id"] == self.org)
-            & (df["source_id"] == self.model)
-        ]
-        if len(df) > 1:
-            # potentially two versions, so take the newer one
-            df["version_date"] = pd.to_datetime(df["version"], format="%Y%m%d")
-            df = (
-                df.sort_values("version_date", ascending=False)
-                .drop_duplicates(
-                    [
-                        "activity_id",
-                        "institution_id",
-                        "source_id",
-                        "experiment_id",
-                        "member_id",
-                        "table_id",
-                        "variable_id",
-                        "grid_label",
-                    ]
-                )
-                .drop(columns=["version_date"])
-            )
-        elif len(df) == 0:
-            logger.warning("No results found on GCS.")
-            return None
-=======
         search_keys = {
             "source_id": self.model,
             "table_id": self.frequency,
@@ -304,7 +259,6 @@
                 self.grid = "gn"
             else:
                 self.grid = gcs_files["grid_label"].values[0]
->>>>>>> 5b5a999d
 
         gcs_files = gcs_files[gcs_files["grid_label"] == self.grid]
 
@@ -444,14 +398,6 @@
         historical_ens_mean = self.load_ensemble_mean(
             mip="CMIP",
             experiment="historical",
-<<<<<<< HEAD
-        ).sel(time=slice(HIST_START_DATE,HIST_END_DATE)) # sometimes historical period goes beyond 2015
-        ssp_ens_mean = self.load_ensemble_mean(
-            mip="ScenarioMIP",
-            experiment="ssp245",
-        ).sel(time=slice(SSP_START_DATE,SSP_END_DATE))
-        model_ds = xr.concat([historical_ens_mean, ssp_ens_mean], dim="time")
-=======
         ).sel(
             time=slice(HIST_START_DATE, HIST_END_DATE)
         )  # sometimes historical period goes beyond 2015
@@ -465,7 +411,6 @@
             coords="minimal",
             compat="override",
         )
->>>>>>> 5b5a999d
         return standardize_dims(model_ds)
 
     def load_cell_area_ds(self, cell_var_name: str) -> xr.DataArray:
@@ -510,9 +455,6 @@
         Returns:
             xr.Dataset: Observational dataset
         """
-<<<<<<< HEAD
-        return standardize_dims(xr.open_zarr(self.obs_data_path))
-=======
         if os.path.isdir(self.obs_data_path_local):
             logger.info(
                 f"reading observations from local store: {self.obs_data_path_local}"
@@ -523,7 +465,6 @@
                 f"reading observations from cloud store: {self.obs_data_path_cloud}"
             )
             return standardize_dims(xr.open_zarr(self.obs_data_path_cloud))
->>>>>>> 5b5a999d
 
 
 # little helper functions
@@ -545,16 +486,12 @@
     """
 
     def __init__(
-<<<<<<< HEAD
-        self, observations: xr.Dataset, model: xr.Dataset, weights: xr.DataArray = None
-=======
         self,
         observations: xr.Dataset,
         model: xr.Dataset,
         weights: xr.DataArray = None,
         lat_min: int = -90,
         lat_max: int = 90,
->>>>>>> 5b5a999d
     ):
         """Initialize MetricCalculation class. If weights dataarray not passed, a proxy weights dataset will be created.
 
@@ -562,11 +499,8 @@
             observations (xr.Dataset): Climate data observations
             model (xr.Dataset): Climate model data (historical and projected data)
             weights (xr.DataArray, optional): weights corresponding to grid cell area. Defaults to None.
-<<<<<<< HEAD
-=======
             lat_min (int): minimum latitude
             lat_max (int): maximum latitude
->>>>>>> 5b5a999d
         """
         self.obs = observations
         self.model = model
@@ -592,31 +526,6 @@
         self.weights = self.weights.where(self.weights.lat > lat_min)
         self.weights = self.weights.where(self.weights.lat < lat_max)
 
-<<<<<<< HEAD
-    # only want to recalculate if new lat min or lat max set
-    def set_spatial_bounds(self, lat_min: int, lat_max: int) -> xr.Dataset:
-        """Sets weights outside latitude bounds to nan
-
-        Args:
-            lat_min (int): minimum latitude
-            lat_max (int): maximum latitude
-
-        Returns:
-            xr.Dataset: Weights dataset with data outside bounds set to nan
-        """
-        weights_slice = self.weights
-        # using .where instead of .sel to work with rectilinear and curvlinear grids
-        weights_slice = weights_slice.where(weights_slice.lat > lat_min)
-        weights_slice = weights_slice.where(weights_slice.lat < lat_max)
-
-        return weights_slice
-
-    def zonal_mean(self, zonal_weights: xr.Dataset):
-        """Calculates zonal mean of model and observational datasets, weighted by the provided weights dataset
-
-        Args:
-            zonal_weights (xr.Dataset): grid cell area weights to be applied to zonal mean calc.
-=======
         self.model_zonal_mean = None
         self.obs_zonal_mean = None
 
@@ -627,37 +536,21 @@
 
         Args:
             ds (xr.Dataset): observations or model dataset to weight by cell area weights
->>>>>>> 5b5a999d
 
         Returns:
             xr.Dataset: zonal mean of model dataset
             xr.Dataset: zonal mean of observations dataset
         """
-<<<<<<< HEAD
-        model_zonal_mean = self.model.weighted(zonal_weights.fillna(0)).mean(
-            dim=self.spatial_dims, keep_attrs=True
-        )
-        obs_zonal_mean = self.obs.weighted(zonal_weights.fillna(0)).mean(
-            dim=self.spatial_dims, keep_attrs=True
-        )
-        return model_zonal_mean, obs_zonal_mean
-=======
         weighted_ds = ds.weighted(self.weights.fillna(0)).mean(
             dim=self.spatial_dims, keep_attrs=True
         )
         return weighted_ds
->>>>>>> 5b5a999d
 
     def calculate_rmse(
         self,
         metric: str,
         adjustment: str,
         time_slice: slice(str, str),
-<<<<<<< HEAD
-        lat_min: int = None,
-        lat_max: int = None,
-=======
->>>>>>> 5b5a999d
     ) -> xr.DataArray:
         """Calculates RMSE based on metric and adjustment provided. If lat bounds provided, zonal mean and spatial RMSE calculations will use adjusted weights.
 
@@ -665,11 +558,6 @@
             metric (str): Type of RMSE to calculate (zonal mean, temporal, or spatial)
             adjustment (str): adjustment to apply to data before RMSE calculation (bias adjustment or anomaly)
             time_slice (slice): time period to calculate RMSE over
-<<<<<<< HEAD
-            lat_min (int, optional): Minimum latitude for spatial weights. Defaults to None.
-            lat_max (int, optional): Maximum latitude for spatial weights. Defaults to None.
-=======
->>>>>>> 5b5a999d
 
         Raises:
             ValueError: If metric provided is not supported
@@ -681,33 +569,20 @@
             f"calculating {metric} for time: {time_slice}, adjustment: {adjustment}"
         )
 
-        if lat_min or lat_max:
-            zonal_weights = self.set_spatial_bounds(lat_min=lat_min, lat_max=lat_max)
-        else:
-            zonal_weights = self.weights
-
         if metric == "zonal_mean":
-<<<<<<< HEAD
-            model_rmse_data, obs_rmse_data = self.zonal_mean(zonal_weights)
-=======
             if self.model_zonal_mean is None:
                 self.model_zonal_mean = self.zonal_mean(self.model)
             if self.obs_zonal_mean is None:
                 self.obs_zonal_mean = self.zonal_mean(self.obs)
             model_rmse_data = self.model_zonal_mean
             obs_rmse_data = self.obs_zonal_mean
->>>>>>> 5b5a999d
             weights = None
             dims = ["time"]
 
         elif metric == "spatial":
             model_rmse_data = self.model
             obs_rmse_data = self.obs
-<<<<<<< HEAD
-            weights = zonal_weights
-=======
             weights = self.weights
->>>>>>> 5b5a999d
             dims = self.spatial_dims
 
         elif metric == "temporal":
@@ -725,10 +600,7 @@
         if adjustment == "anomaly":
             model_rmse_data = anomaly(ds=model_rmse_data)
             obs_rmse_data = anomaly(ds=obs_rmse_data)
-<<<<<<< HEAD
-=======
-
->>>>>>> 5b5a999d
+
         return xs.rmse(
             a=model_rmse_data.sel(time=time_slice).chunk({"time": -1}),
             b=obs_rmse_data.sel(time=time_slice).chunk({"time": -1}),
@@ -744,17 +616,10 @@
     The path is determined by the variable and "experiment" (for now, RMSE) but you can specify the specific file name.
     Options for saving data as csv and zarr.
     """
-<<<<<<< HEAD
 
     def __init__(self, variable: str, experiment: str):
         """Initialize SaveResults class, sets local and cloud paths
 
-=======
-
-    def __init__(self, variable: str, experiment: str):
-        """Initialize SaveResults class, sets local and cloud paths
-
->>>>>>> 5b5a999d
         Args:
             variable (str): Variable short name
             experiment (str): Set of metric experiments.
